--- conflicted
+++ resolved
@@ -28,15 +28,14 @@
     _ncf_skewness, _ncf_kurtosis_excess,
 )
 
-<<<<<<< HEAD
+from scipy.stats._boost.ncx2_ufunc import (
+    _ncx2_pdf, _ncx2_cdf, _ncx2_sf, _ncx2_ppf,
+    _ncx2_isf, _ncx2_mean, _ncx2_variance,
+    _ncx2_skewness, _ncx2_kurtosis_excess,
+)
+
 from scipy.stats._boost.nct_ufunc import (
     _nct_pdf, _nct_cdf, _nct_sf, _nct_ppf,
     _nct_isf, _nct_mean, _nct_variance,
     _nct_skewness, _nct_kurtosis_excess,
-=======
-from scipy.stats._boost.ncx2_ufunc import (
-    _ncx2_pdf, _ncx2_cdf, _ncx2_sf, _ncx2_ppf,
-    _ncx2_isf, _ncx2_mean, _ncx2_variance,
-    _ncx2_skewness, _ncx2_kurtosis_excess,
->>>>>>> f076ea28
 )